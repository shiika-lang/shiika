--- conflicted
+++ resolved
@@ -1,68 +1,4 @@
 use crate::corelib::*;
-<<<<<<< HEAD
-use inkwell::types::*;
-use inkwell::AddressSpace;
-
-/// Index of @func of FnX
-const FN_X_FUNC_IDX: usize = 0;
-
-macro_rules! create_fn_call {
-    ($i:expr) => {{
-        let args_str = (1..=$i)
-            .map(|i| format!("arg{}: S{}", i, i))
-            .collect::<Vec<_>>()
-            .join(", ");
-
-        let mut typarams = (1..=$i).map(|i| format!("S{}", i)).collect::<Vec<_>>();
-        typarams.push("T".to_string());
-
-        create_method_generic(
-            &format!("Fn{}", $i),
-            &format!("call({}) -> T", args_str),
-            |code_gen, function| {
-                let fn_obj = function.get_params()[0];
-                let exit_status = code_gen.box_int(&code_gen.i64_type.const_int(0 as u64, false));
-                let sk_ptr = code_gen.build_ivar_load(fn_obj, FN_X_FUNC_IDX, "@func");
-
-                let mut args = vec![fn_obj, exit_status];
-                for k in 1..=$i {
-                    args.push(function.get_params()[k]);
-                }
-
-                // Create the type of lambda_xx()
-                let fn_x_type = code_gen.llvm_type(&ty::raw(&format!("Fn{}", $i)));
-                let exit_status_type = code_gen.llvm_type(&ty::raw("Int"));
-                let obj_type = code_gen.llvm_type(&ty::raw("Object"));
-                let mut arg_types = vec![fn_x_type.into(), exit_status_type.into()];
-                for _ in 1..=$i {
-                    arg_types.push(obj_type.into());
-                }
-                let fntype = obj_type.fn_type(&arg_types, false);
-                let fnptype = fntype.ptr_type(AddressSpace::Generic);
-
-                // Cast `fnptr` to that type
-                let fnptr = code_gen.unbox_i8ptr(sk_ptr);
-                let func = code_gen
-                    .builder
-                    .build_bitcast(fnptr, fnptype, "")
-                    .into_pointer_value();
-
-                // Generate function call
-                let result = code_gen
-                    .builder
-                    .build_call(func, &args, "result")
-                    .try_as_basic_value()
-                    .left()
-                    .unwrap();
-                code_gen.builder.build_return(Some(&result));
-                Ok(())
-            },
-            &typarams,
-        )
-    }};
-}
-=======
->>>>>>> f6571a21
 
 macro_rules! fn_item {
     ($i:expr) => {{
